from __future__ import print_function, division, absolute_import

from collections import defaultdict
import sys
from types import ModuleType

from llvmlite.llvmpy.core import Type, Builder


from numba import (_dynfunc, errcode, ir, types, cgutils, utils, config,
                   cffi_support, typing, six)


class LoweringError(Exception):
    def __init__(self, msg, loc):
        self.msg = msg
        self.loc = loc
        super(LoweringError, self).__init__("%s\n%s" % (msg, loc.strformat()))


class ForbiddenConstruct(LoweringError):
    pass


def default_mangler(name, argtypes):
    codedargs = '.'.join(str(a).replace(' ', '_') for a in argtypes)
    return '.'.join([name, codedargs])


# A dummy module for dynamically-generated functions
_dynamic_modname = '<dynamic>'
_dynamic_module = ModuleType(_dynamic_modname)
_dynamic_module.__builtins__ = six.moves.builtins


class FunctionDescriptor(object):
    __slots__ = ('native', 'modname', 'qualname', 'doc', 'typemap',
                 'calltypes', 'args', 'kws', 'restype', 'argtypes',
                 'mangled_name', 'unique_name', 'inline')

    def __init__(self, native, modname, qualname, unique_name, doc,
                 typemap, restype, calltypes, args, kws, mangler=None,
                 argtypes=None, inline=False):
        self.native = native
        self.modname = modname
        self.qualname = qualname
        self.unique_name = unique_name
        self.doc = doc
        self.typemap = typemap
        self.calltypes = calltypes
        self.args = args
        self.kws = kws
        self.restype = restype
        # Argument types
        self.argtypes = argtypes or [self.typemap[a] for a in args]
        mangler = default_mangler if mangler is None else mangler
        # XXX The mangled name should really be unique but this formula
        # doesn't guarantee it entirely.
        if self.modname:
            self.mangled_name = mangler('%s.%s' % (self.modname, self.qualname),
                                        self.argtypes)
        else:
            self.mangled_name = mangler(self.qualname, self.argtypes)
        self.inline = inline

    def lookup_module(self):
        """
        Return the module in which this function is supposed to exist.
        This may be a dummy module if the function was dynamically
        generated.
        """
        if self.modname == _dynamic_modname:
            return _dynamic_module
        else:
            return sys.modules[self.modname]

    @property
    def llvm_func_name(self):
        return self.mangled_name

    @property
    def llvm_cpython_wrapper_name(self):
        return 'wrapper.' + self.mangled_name

    def __repr__(self):
        return "<function descriptor %r>" % (self.unique_name)

    @classmethod
    def _get_function_info(cls, interp):
        """
        Returns
        -------
        qualname, unique_name, modname, doc, args, kws, globals

        ``unique_name`` must be a unique name in ``pymod``.
        """
        func = interp.bytecode.func
        qualname = interp.bytecode.func_qualname
        modname = func.__module__
        doc = func.__doc__ or ''
        args = interp.argspec.args
        kws = ()        # TODO

        if modname is None:
            # For dynamically generated functions (e.g. compile()),
            # add the function id to the name to create a unique name.
            unique_name = "%s$%d" % (qualname, id(func))
            modname = _dynamic_modname
        else:
            # For a top-level function or closure, make sure to disambiguate
            # the function name.
            # TODO avoid unnecessary recompilation of the same function
            unique_name = "%s$%d" % (qualname, func.__code__.co_firstlineno)

        return qualname, unique_name, modname, doc, args, kws

    @classmethod
    def _from_python_function(cls, interp, typemap, restype, calltypes,
                              native, mangler=None, inline=False):
        (qualname, unique_name, modname, doc, args, kws,
         )= cls._get_function_info(interp)
        self = cls(native, modname, qualname, unique_name, doc,
                   typemap, restype, calltypes,
                   args, kws, mangler=mangler, inline=inline)
        return self


class PythonFunctionDescriptor(FunctionDescriptor):
    __slots__ = ()

    @classmethod
    def from_specialized_function(cls, interp, typemap, restype, calltypes,
                                  mangler, inline):
        """
        Build a FunctionDescriptor for a specialized Python function.
        """
        return cls._from_python_function(interp, typemap, restype, calltypes,
                                         native=True, mangler=mangler,
                                         inline=inline)

    @classmethod
    def from_object_mode_function(cls, interp):
        """
        Build a FunctionDescriptor for a Python function to be compiled
        and executed in object mode.
        """
        typemap = defaultdict(lambda: types.pyobject)
        calltypes = typemap.copy()
        restype = types.pyobject
        return cls._from_python_function(interp, typemap, restype, calltypes,
                                         native=False)


class ExternalFunctionDescriptor(FunctionDescriptor):
    """
    A FunctionDescriptor subclass for opaque external functions
    (e.g. raw C functions).
    """
    __slots__ = ()

    def __init__(self, name, restype, argtypes):
        args = ["arg%d" % i for i in range(len(argtypes))]
        super(ExternalFunctionDescriptor, self).__init__(native=True,
                modname=None, qualname=name, unique_name=name, doc='',
                typemap=None, restype=restype, calltypes=None,
                args=args, kws=None, mangler=lambda a, x: a,
                argtypes=argtypes)


class BaseLower(object):
    """
    Lower IR to LLVM
    """
    def __init__(self, context, library, fndesc, interp):
        self.context = context
        self.library = library
        self.fndesc = fndesc
        self.blocks = utils.SortedMap(utils.iteritems(interp.blocks))
        self.interp = interp

        # Initialize LLVM
        self.module = self.library.create_ir_module(self.fndesc.unique_name)

        # Python execution environment (will be available to the compiled
        # function).
        self.env = _dynfunc.Environment(
            globals=self.fndesc.lookup_module().__dict__)

        # Mapping of error codes to exception classes or instances
        self.exceptions = {}

        # Setup function
        self.function = context.declare_function(self.module, fndesc)
        self.entry_block = self.function.append_basic_block('entry')
        self.builder = Builder.new(self.entry_block)

        # Internal states
        self.blkmap = {}
        self.varmap = {}
        self.firstblk = min(self.blocks.keys())
        self.loc = -1

        # Subclass initialization
        self.init()

    def init(self):
        pass

    def pre_lower(self):
        """
        Called before lowering all blocks.
        """

    def post_lower(self):
        """
        Called after all blocks are lowered
        """

    def add_exception(self, exc, exc_args=None):
        assert (exc is None or issubclass(exc, BaseException)), exc
        excid = len(self.exceptions) + errcode.ERROR_COUNT
        self.exceptions[excid] = exc, exc_args
        return excid

    def lower(self):
        # Init argument variables
        fnargs = self.context.get_arguments(self.function)
        for ak, av in zip(self.fndesc.args, fnargs):
            at = self.typeof(ak)
            av = self.context.get_argument_value(self.builder, at, av)
            av = self.init_argument(av)
            self.storevar(av, ak)

        # Init blocks
        for offset in self.blocks:
            bname = "B%s" % offset
            self.blkmap[offset] = self.function.append_basic_block(bname)

        self.pre_lower()
        # pre_lower() may have changed the current basic block
        entry_block_tail = self.builder.basic_block

        # Lower all blocks
        for offset, block in self.blocks.items():
            bb = self.blkmap[offset]
            self.builder.position_at_end(bb)
            self.lower_block(block)

        self.post_lower()

        # Close tail of entry block
        self.builder.position_at_end(entry_block_tail)
        self.builder.branch(self.blkmap[self.firstblk])

        # Run target specific post lowering transformation
        self.context.post_lowering(self.function)

        if config.DUMP_LLVM:
            print(("LLVM DUMP %s" % self.fndesc).center(80, '-'))
            print(self.module)
            print('=' * 80)

        # Materialize LLVM Module
        self.library.add_ir_module(self.module)

    def create_cpython_wrapper(self, release_gil=False):
        """
        Create CPython wrapper.
        """
        self.context.create_cpython_wrapper(self.library, self.fndesc,
                                            self.exceptions,
                                            release_gil=release_gil)

    def init_argument(self, arg):
        return arg

    def lower_block(self, block):
        for inst in block.body:
            self.loc = inst.loc
            try:
                self.lower_inst(inst)
            except LoweringError:
                raise
            except Exception as e:
                msg = "Internal error:\n%s: %s" % (type(e).__name__, e)
                raise LoweringError(msg, inst.loc)

    def typeof(self, varname):
        return self.fndesc.typemap[varname]


class Lower(BaseLower):
    def lower_inst(self, inst):
        if config.DEBUG_JIT:
            self.context.debug_print(self.builder, str(inst))
        if isinstance(inst, ir.Assign):
            ty = self.typeof(inst.target.name)
            val = self.lower_assign(ty, inst)
            self.storevar(val, inst.target.name)

        elif isinstance(inst, ir.Branch):
            cond = self.loadvar(inst.cond.name)
            tr = self.blkmap[inst.truebr]
            fl = self.blkmap[inst.falsebr]

            condty = self.typeof(inst.cond.name)
            pred = self.context.cast(self.builder, cond, condty, types.boolean)
            assert pred.type == Type.int(1), ("cond is not i1: %s" % pred.type)
            self.builder.cbranch(pred, tr, fl)

        elif isinstance(inst, ir.Jump):
            target = self.blkmap[inst.target]
            self.builder.branch(target)

        elif isinstance(inst, ir.Return):
            val = self.loadvar(inst.value.name)
            oty = self.typeof(inst.value.name)
            ty = self.fndesc.restype
            if isinstance(ty, types.Optional):
                # If returning an optional type
                self.context.return_optional_value(self.builder, ty, oty, val)
                return
            if ty != oty:
                val = self.context.cast(self.builder, val, oty, ty)
            retval = self.context.get_return_value(self.builder, ty, val)
            self.context.return_value(self.builder, retval)

        elif isinstance(inst, ir.SetItem):
            target = self.loadvar(inst.target.name)
            value = self.loadvar(inst.value.name)
            index = self.loadvar(inst.index.name)

            targetty = self.typeof(inst.target.name)
            valuety = self.typeof(inst.value.name)
            indexty = self.typeof(inst.index.name)

            signature = self.fndesc.calltypes[inst]
            assert signature is not None
            impl = self.context.get_function('setitem', signature)

            # Convert argument to match
            if isinstance(targetty, types.Optional):
                target = self.context.cast(self.builder, target, targetty,
                                           targetty.type)
            else:
                assert targetty == signature.args[0]

            index = self.context.cast(self.builder, index, indexty,
                                      signature.args[1])
            value = self.context.cast(self.builder, value, valuety,
                                      signature.args[2])

            return impl(self.builder, (target, index, value))

        elif isinstance(inst, ir.Del):
            pass

        elif isinstance(inst, ir.SetAttr):
            target = self.loadvar(inst.target.name)
            value = self.loadvar(inst.value.name)
            signature = self.fndesc.calltypes[inst]

            targetty = self.typeof(inst.target.name)
            valuety = self.typeof(inst.value.name)
            assert signature is not None
            assert signature.args[0] == targetty
            impl = self.context.get_setattr(inst.attr, signature)

            # Convert argument to match
            value = self.context.cast(self.builder, value, valuety,
                                      signature.args[1])

            return impl(self.builder, (target, value))

        elif isinstance(inst, ir.Raise):
            self.lower_raise(inst)

        else:
            raise NotImplementedError(type(inst))

    def lower_raise(self, inst):
        if inst.exception is None:
            # Reraise
            excid = self.add_exception(None)
        else:
            exctype = self.typeof(inst.exception.name)
            if isinstance(exctype, types.ExceptionInstance):
                # raise <instance> => find the instantiation site
                excdef = self.interp.get_definition(inst.exception)
                if (not isinstance(excdef, ir.Expr) or excdef.op != 'call'
                    or excdef.kws):
                    raise NotImplementedError("unsupported kind of raising")
                # Try to infer the args tuple
                args = tuple(self.interp.get_definition(arg).infer_constant()
                             for arg in excdef.args)
            elif isinstance(exctype, types.ExceptionType):
                args = None
            else:
                raise NotImplementedError("cannot raise value of type %s"
                                          % (exctype,))
            excid = self.add_exception(exctype.exc_class, args)
        self.context.return_user_exc(self.builder, excid)

    def lower_assign(self, ty, inst):
        value = inst.value
        # In nopython mode, closure vars are frozen like globals
        if isinstance(value, (ir.Const, ir.Global, ir.FreeVar)):
            if (isinstance(ty, types.Dummy) or
                    isinstance(ty, types.Module) or
                    isinstance(ty, types.Function) or
                    isinstance(ty, types.Dispatcher)):
                return self.context.get_dummy_value()

            elif isinstance(ty, types.Array):
                return self.context.make_constant_array(self.builder, ty,
                                                        value.value)

            else:
                return self.context.get_constant_generic(self.builder, ty,
                                                         value.value)

        elif isinstance(value, ir.Expr):
            return self.lower_expr(ty, value)

        elif isinstance(value, ir.Var):
            val = self.loadvar(value.name)
            oty = self.typeof(value.name)
            return self.context.cast(self.builder, val, oty, ty)

        else:
            raise NotImplementedError(type(value), value)

    def lower_binop(self, resty, expr):
        lhs = expr.lhs
        rhs = expr.rhs
        lty = self.typeof(lhs.name)
        rty = self.typeof(rhs.name)
        lhs = self.loadvar(lhs.name)
        rhs = self.loadvar(rhs.name)
        # Get function
        signature = self.fndesc.calltypes[expr]
        impl = self.context.get_function(expr.fn, signature)
        # Convert argument to match
        lhs = self.context.cast(self.builder, lhs, lty, signature.args[0])
        rhs = self.context.cast(self.builder, rhs, rty, signature.args[1])
        res = impl(self.builder, (lhs, rhs))
        return self.context.cast(self.builder, res, signature.return_type,
                                 resty)

    def lower_expr(self, resty, expr):
        if expr.op == 'binop':
            return self.lower_binop(resty, expr)
        elif expr.op == 'inplace_binop':
            lty = self.typeof(expr.lhs.name)
            if not lty.mutable:
                # inplace operators on non-mutable types reuse the same
                # definition as the corresponding copying operators.
                return self.lower_binop(resty, expr)
        elif expr.op == 'unary':
            val = self.loadvar(expr.value.name)
            typ = self.typeof(expr.value.name)
            # Get function
            signature = self.fndesc.calltypes[expr]
            impl = self.context.get_function(expr.fn, signature)
            # Convert argument to match
            val = self.context.cast(self.builder, val, typ, signature.args[0])
            res = impl(self.builder, [val])
            return self.context.cast(self.builder, res, signature.return_type,
                                     resty)

        elif expr.op == 'call':
            signature = self.fndesc.calltypes[expr]

            if isinstance(expr.func, ir.Intrinsic):
                fnty = expr.func.name
                castvals = expr.func.args
            else:
                fnty = self.typeof(expr.func.name)
                if expr.kws:
                    # Fold keyword arguments
                    try:
                        pysig = fnty.pysig
                    except AttributeError:
                        raise NotImplementedError("unsupported keyword arguments "
                                                  "when calling %s" % (fnty,))
                    ba = pysig.bind(*expr.args, **dict(expr.kws))
                    assert not ba.kwargs
                    args = ba.args
                else:
                    args = expr.args

                argvals = [self.loadvar(a.name) for a in args]
                argtyps = [self.typeof(a.name) for a in args]

                castvals = [self.context.cast(self.builder, av, at, ft)
                            for av, at, ft in zip(argvals, argtyps,
                                                  signature.args)]

            if isinstance(fnty, types.ExternalFunction):
                # Handle a named external function
                fndesc = ExternalFunctionDescriptor(
                    fnty.symbol, fnty.sig.return_type, fnty.sig.args)
                func = self.context.declare_external_function(
                        cgutils.get_module(self.builder), fndesc)
                res = self.context.call_external_function(
                    self.builder, func, fndesc.argtypes, castvals)

            elif isinstance(fnty, types.Method):
                # Method of objects are handled differently
                fnobj = self.loadvar(expr.func.name)
                res = self.context.call_class_method(self.builder, fnobj,
                                                     signature, castvals)

            elif isinstance(fnty, types.FunctionPointer):
                # Handle a C function pointer
                pointer = fnty.funcptr
                res = self.context.call_function_pointer(self.builder, pointer,
                                                         signature, castvals,
                                                         fnty.cconv)

            else:
<<<<<<< HEAD
                if isinstance(signature.return_type, types.Phantom):
                    return self.context.get_dummy_value()
                # Normal function resolution
=======
                # Normal function resolution (for Numba-compiled functions)
>>>>>>> 47707db5
                impl = self.context.get_function(fnty, signature)
                if signature.recvr:
                    # The "self" object is passed as the function object
                    # for bounded function
                    the_self = self.loadvar(expr.func.name)
                    # Prepend the self reference
                    castvals = [the_self] + castvals

                res = impl(self.builder, castvals)
                libs = getattr(impl, "libs", ())
                for lib in libs:
                    self.library.add_linking_library(lib)
            return self.context.cast(self.builder, res, signature.return_type,
                                     resty)

        elif expr.op == 'pair_first':
            val = self.loadvar(expr.value.name)
            ty = self.typeof(expr.value.name)
            item = self.context.pair_first(self.builder, val, ty)
            return self.context.get_argument_value(self.builder,
                                                   ty.first_type, item)

        elif expr.op == 'pair_second':
            val = self.loadvar(expr.value.name)
            ty = self.typeof(expr.value.name)
            item = self.context.pair_second(self.builder, val, ty)
            return self.context.get_argument_value(self.builder,
                                                   ty.second_type, item)

        elif expr.op in ('getiter', 'iternext'):
            val = self.loadvar(expr.value.name)
            ty = self.typeof(expr.value.name)
            signature = self.fndesc.calltypes[expr]
            impl = self.context.get_function(expr.op, signature)
            [fty] = signature.args
            castval = self.context.cast(self.builder, val, ty, fty)
            res = impl(self.builder, (castval,))
            return self.context.cast(self.builder, res, signature.return_type,
                                     resty)

        elif expr.op == 'exhaust_iter':
            val = self.loadvar(expr.value.name)
            ty = self.typeof(expr.value.name)
            # If we have a heterogenous tuple, we needn't do anything,
            # and we can't iterate over it anyway.
            if isinstance(ty, types.Tuple):
                return val

            itemty = ty.iterator_type.yield_type
            tup = self.context.get_constant_undef(resty)
            pairty = types.Pair(itemty, types.boolean)
            getiter_sig = typing.signature(ty.iterator_type, ty)
            getiter_impl = self.context.get_function('getiter',
                                                     getiter_sig)
            iternext_sig = typing.signature(pairty, ty.iterator_type)
            iternext_impl = self.context.get_function('iternext',
                                                      iternext_sig)
            iterobj = getiter_impl(self.builder, (val,))
            excid = self.add_exception(ValueError)
            # We call iternext() as many times as desired (`expr.count`).
            for i in range(expr.count):
                pair = iternext_impl(self.builder, (iterobj,))
                is_valid = self.context.pair_second(self.builder,
                                                    pair, pairty)
                with cgutils.if_unlikely(self.builder,
                                         self.builder.not_(is_valid)):
                    self.context.return_user_exc(self.builder, excid)
                item = self.context.pair_first(self.builder,
                                               pair, pairty)
                tup = self.builder.insert_value(tup, item, i)

            # Call iternext() once more to check that the iterator
            # is exhausted.
            pair = iternext_impl(self.builder, (iterobj,))
            is_valid = self.context.pair_second(self.builder,
                                                pair, pairty)
            with cgutils.if_unlikely(self.builder, is_valid):
                self.context.return_user_exc(self.builder, excid)

            return tup

        elif expr.op == "getattr":
            val = self.loadvar(expr.value.name)
            ty = self.typeof(expr.value.name)

            if isinstance(resty, types.BoundFunction):
                # if we are getting out a method, assume we have typed this
                # properly and just build a bound function object
                res = self.context.get_bound_function(self.builder, val, ty)
            else:
                impl = self.context.get_attribute(val, ty, expr.attr)

                if impl is None:
                    # ignore the attribute
                    res = self.context.get_dummy_value()
                else:
                    res = impl(self.context, self.builder, ty, val, expr.attr)
            return res

        elif expr.op == "static_getitem":
            baseval = self.loadvar(expr.value.name)
            indexval = self.context.get_constant(types.intp, expr.index)
            if cgutils.is_struct(baseval.type):
                # Statically extract the given element from the structure
                # (structures aren't dynamically indexable).
                return self.builder.extract_value(baseval, expr.index)
            else:
                # Fall back on the generic getitem() implementation
                # for this type.
                signature = typing.signature(resty,
                                             self.typeof(expr.value.name),
                                             types.intp)
                impl = self.context.get_function("getitem", signature)
                argvals = (baseval, indexval)
                res = impl(self.builder, argvals)
                return self.context.cast(self.builder, res, signature.return_type,
                                         resty)

        elif expr.op == "getitem":
            baseval = self.loadvar(expr.value.name)
            indexval = self.loadvar(expr.index.name)
            signature = self.fndesc.calltypes[expr]
            impl = self.context.get_function("getitem", signature)
            argvals = (baseval, indexval)
            argtyps = (self.typeof(expr.value.name),
                       self.typeof(expr.index.name))
            castvals = [self.context.cast(self.builder, av, at, ft)
                        for av, at, ft in zip(argvals, argtyps,
                                              signature.args)]
            res = impl(self.builder, castvals)
            return self.context.cast(self.builder, res, signature.return_type,
                                     resty)

        elif expr.op == "build_tuple":
            itemvals = [self.loadvar(i.name) for i in expr.items]
            itemtys = [self.typeof(i.name) for i in expr.items]
            castvals = [self.context.cast(self.builder, val, fromty, toty)
                        for val, toty, fromty in zip(itemvals, resty, itemtys)]
            tup = self.context.get_constant_undef(resty)
            for i in range(len(castvals)):
                tup = self.builder.insert_value(tup, castvals[i], i)
            return tup

        elif expr.op == "cast":
            val = self.loadvar(expr.value.name)
            ty = self.typeof(expr.value.name)
            castval = self.context.cast(self.builder, val, ty, resty)
            return castval

        raise NotImplementedError(expr)

    def getvar(self, name):
        return self.varmap[name]

    def loadvar(self, name):
        ptr = self.getvar(name)
        return self.builder.load(ptr)

    def storevar(self, value, name):
        if name not in self.varmap:
            self.varmap[name] = self.alloca_lltype(name, value.type)
        ptr = self.getvar(name)
        assert value.type == ptr.type.pointee,\
            "store %s to ptr of %s" % (value.type, ptr.type.pointee)
        self.builder.store(value, ptr)

    def alloca(self, name, type):
        lltype = self.context.get_value_type(type)
        return self.alloca_lltype(name, lltype)

    def alloca_lltype(self, name, lltype):
        return cgutils.alloca_once(self.builder, lltype, name=name)<|MERGE_RESOLUTION|>--- conflicted
+++ resolved
@@ -519,13 +519,9 @@
                                                          fnty.cconv)
 
             else:
-<<<<<<< HEAD
                 if isinstance(signature.return_type, types.Phantom):
                     return self.context.get_dummy_value()
-                # Normal function resolution
-=======
                 # Normal function resolution (for Numba-compiled functions)
->>>>>>> 47707db5
                 impl = self.context.get_function(fnty, signature)
                 if signature.recvr:
                     # The "self" object is passed as the function object
