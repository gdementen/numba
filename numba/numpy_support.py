from __future__ import print_function, division, absolute_import

<<<<<<< HEAD
import collections
=======
>>>>>>> 002ee455
import re

import numpy

from . import types, config, npdatetime
<<<<<<< HEAD

=======
from .targets import ufunc_db
>>>>>>> 002ee455

version = tuple(map(int, numpy.__version__.split('.')[:2]))
int_divbyzero_returns_zero = config.PYVERSION <= (3, 0)

FROM_DTYPE = {
    numpy.dtype('bool'): types.boolean,
    numpy.dtype('int8'): types.int8,
    numpy.dtype('int16'): types.int16,
    numpy.dtype('int32'): types.int32,
    numpy.dtype('int64'): types.int64,

    numpy.dtype('uint8'): types.uint8,
    numpy.dtype('uint16'): types.uint16,
    numpy.dtype('uint32'): types.uint32,
    numpy.dtype('uint64'): types.uint64,

    numpy.dtype('float32'): types.float32,
    numpy.dtype('float64'): types.float64,

    numpy.dtype('complex64'): types.complex64,
    numpy.dtype('complex128'): types.complex128,
}

re_typestr = re.compile(r'[<>=\|]([a-z])(\d+)?$', re.I)
re_datetimestr = re.compile(r'[<>=\|]([mM])8?(\[([a-z]+)\])?$', re.I)

sizeof_unicode_char = numpy.dtype('U1').itemsize


def _from_str_dtype(dtype):
    m = re_typestr.match(dtype.str)
    if not m:
        raise NotImplementedError(dtype)
    groups = m.groups()
    typecode = groups[0]
    if typecode == 'U':
        # unicode
        if dtype.byteorder not in '=|':
            raise NotImplementedError("Does not support non-native "
                                      "byteorder")
        count = dtype.itemsize // sizeof_unicode_char
        assert count == int(groups[1]), "Unicode char size mismatch"
        return types.UnicodeCharSeq(count)

    elif typecode == 'S':
        # char
        count = dtype.itemsize
        assert count == int(groups[1]), "Char size mismatch"
        return types.CharSeq(count)

    else:
        raise NotImplementedError(dtype)


def _from_datetime_dtype(dtype):
    m = re_datetimestr.match(dtype.str)
    if not m:
        raise NotImplementedError(dtype)
    groups = m.groups()
    typecode = groups[0]
    unit = groups[2] or ''
    if typecode == 'm':
        return types.NPTimedelta(unit)
    elif typecode == 'M':
        return types.NPDatetime(unit)
    else:
        raise NotImplementedError(dtype)


def from_dtype(dtype):
    """
    Return a Numba Type instance corresponding to the given Numpy *dtype*.
    NotImplementedError is raised on unsupported Numpy dtypes.
    """
    if dtype.fields is None:
        try:
            return FROM_DTYPE[dtype]
        except KeyError:
            if dtype.char in 'SU':
                return _from_str_dtype(dtype)
            if dtype.char in 'mM' and npdatetime.NPDATETIME_SUPPORTED:
                return _from_datetime_dtype(dtype)
            raise NotImplementedError(dtype)
    else:
        return from_struct_dtype(dtype)


_as_dtype_letters = {
    types.NPDatetime: 'M8',
    types.NPTimedelta: 'm8',
    types.CharSeq: 'S',
    types.UnicodeCharSeq: 'U',
}

def as_dtype(nbtype):
    """
    Return a numpy dtype instance corresponding to the given Numba type.
    NotImplementedError is if no correspondence is known.
    """
    if isinstance(nbtype, (types.Complex, types.Integer, types.Float)):
        return numpy.dtype(str(nbtype))
    if nbtype is types.bool_:
        return numpy.dtype('?')
    if isinstance(nbtype, (types.NPDatetime, types.NPTimedelta)):
        letter = _as_dtype_letters[type(nbtype)]
        if nbtype.unit:
            return numpy.dtype('%s[%s]' % (letter, nbtype.unit))
        else:
            return numpy.dtype(letter)
    if isinstance(nbtype, (types.CharSeq, types.UnicodeCharSeq)):
        letter = _as_dtype_letters[type(nbtype)]
        return numpy.dtype('%s%d' % (letter, nbtype.count))
    raise NotImplementedError("%r cannot be represented as a Numpy dtype"
                              % (nbtype,))


def is_arrayscalar(val):
    return numpy.dtype(type(val)) in FROM_DTYPE


def map_arrayscalar_type(val):
    if isinstance(val, numpy.generic):
        # We can't blindly call numpy.dtype() as it loses information
        # on some types, e.g. datetime64 and timedelta64.
        dtype = val.dtype
    else:
        try:
            dtype = numpy.dtype(type(val))
        except TypeError:
            raise NotImplementedError("no corresponding numpy dtype for %r" % type(val))
    return from_dtype(dtype)


def is_array(val):
    return isinstance(val, numpy.ndarray)


def map_layout(val):
    if val.flags['C_CONTIGUOUS']:
        layout = 'C'
    elif val.flags['F_CONTIGUOUS']:
        layout = 'F'
    else:
        layout = 'A'
    return layout


def supported_ufunc_loop(ufunc, loop):
    """returns whether the loop for the ufunc is supported -in nopython-

    For ufuncs implemented using the ufunc_db, it is supported if the ufunc_db
    contains a lowering definition for 'loop' in the 'ufunc' entry.

    For other ufuncs, it is type based. The loop will be considered valid if it
    only contains the following letter types: '?bBhHiIlLqQfd'. Note this is
    legacy and when implementing new ufuncs the ufunc_db should be preferred,
    as it allows for a more fine-grained incremental support.
    """
    from .targets import ufunc_db

    loop_sig = loop.ufunc_sig
    try:
        # check if the loop has a codegen description in the
        # ufunc_db. If so, we can proceed.

        # note that as of now not all ufuncs have an entry in the
        # ufunc_db
<<<<<<< HEAD
        supported_loop = loop_sig in ufunc_db.ufunc_db[ufunc]
=======
        supported_loop = loop in ufunc_db.get_ufunc_info(ufunc)
>>>>>>> 002ee455
    except KeyError:
        # for ufuncs not in ufunc_db, base the decision of whether the
        # loop is supported on its types
        loop_types = [x.char for x in loop.numpy_inputs + loop.numpy_outputs]
        supported_types = '?bBhHiIlLqQfd'
        # check if all the types involved in the ufunc loop are
        # supported in this mode
        supported_loop =  all(t in supported_types for t in loop_types)

    return supported_loop


class UFuncLoopSpec(collections.namedtuple('_UFuncLoopSpec',
                                           ('inputs', 'outputs'))):
    __slots__ = ()

    @property
    def ufunc_sig(self):
        return (
            "".join(x.char for x in self.numpy_inputs)
            + "->"
            + "".join(x.char for x in self.numpy_outputs)
            )

    @property
    def numpy_inputs(self):
        return [as_dtype(x) for x in self.inputs]

    @property
    def numpy_outputs(self):
        return [as_dtype(x) for x in self.outputs]


def ufunc_find_matching_loop(ufunc, arg_types):
    """Find the appropriate loop to be used for a ufunc based on the types
    of the operands

    ufunc        - The ufunc we want to check
    op_dtypes    - a string containing the dtypes of the operands using
                   numpy char encoding.
    return value - the full identifier of the loop. f.e: 'dd->d' or
                   None if no matching loop is found.
    """
    assert(isinstance(ufunc, numpy.ufunc))

    # Separate logical input from explicit output arguments
    input_types = arg_types[:ufunc.nin]
    output_types = arg_types[ufunc.nin:]
    assert(len(input_types) == ufunc.nin)

    np_input_types = [as_dtype(x) for x in input_types]

    if any(tp.char in 'mM' for tp in np_input_types):
        # For datetime64 and timedelta64, we want to retain precise typing
        # (i.e. the units); therefore we look for an exactly matching spec.
        np_output_types = [as_dtype(x) for x in output_types]
        char_sig = (
            "".join(x.char for x in np_input_types) +
            "->" + "".join(x.char for x in np_output_types))
        for candidate in ufunc.types:
            if candidate.startswith(char_sig):
                # Found
                # XXX we should be able to type infer the missing output types
                assert len(output_types) == ufunc.nout
                return UFuncLoopSpec(input_types, output_types)

        return None

    # In NumPy, the loops are evaluated from first to last. The first one that is viable
    # is the one used. One loop is viable if it is possible to cast every operand to the
    # one expected by the ufunc. Note that the output is not considered in this logic.
    for candidate in ufunc.types:
        ufunc_inputs = candidate[:ufunc.nin]
        ufunc_outputs = candidate[-ufunc.nout:]
        if 'O' in ufunc_inputs:
            # Skip object arrays
            continue
        if all(numpy.can_cast(outer, inner, 'safe')
               for outer, inner in zip(np_input_types, ufunc_inputs)):
            # Found
            inputs = [from_dtype(numpy.dtype(x)) for x in ufunc_inputs]
            outputs = [from_dtype(numpy.dtype(x)) for x in ufunc_outputs]
            return UFuncLoopSpec(inputs, outputs)

    return None


def from_struct_dtype(dtype):
    if dtype.hasobject:
        raise TypeError("Do not support object containing dtype")

    fields = {}
    for name, (elemdtype, offset) in dtype.fields.items():
        fields[name] = from_dtype(elemdtype), offset

    size = dtype.itemsize
    align = dtype.alignment

    return types.Record(str(dtype.descr), fields, size, align, dtype)<|MERGE_RESOLUTION|>--- conflicted
+++ resolved
@@ -1,19 +1,13 @@
 from __future__ import print_function, division, absolute_import
 
-<<<<<<< HEAD
 import collections
-=======
->>>>>>> 002ee455
 import re
 
 import numpy
 
 from . import types, config, npdatetime
-<<<<<<< HEAD
-
-=======
 from .targets import ufunc_db
->>>>>>> 002ee455
+
 
 version = tuple(map(int, numpy.__version__.split('.')[:2]))
 int_divbyzero_returns_zero = config.PYVERSION <= (3, 0)
@@ -181,11 +175,7 @@
 
         # note that as of now not all ufuncs have an entry in the
         # ufunc_db
-<<<<<<< HEAD
-        supported_loop = loop_sig in ufunc_db.ufunc_db[ufunc]
-=======
-        supported_loop = loop in ufunc_db.get_ufunc_info(ufunc)
->>>>>>> 002ee455
+        supported_loop = loop_sig in ufunc_db.get_ufunc_info(ufunc)
     except KeyError:
         # for ufuncs not in ufunc_db, base the decision of whether the
         # loop is supported on its types
