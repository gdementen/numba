<<<<<<< HEAD
import unittest
=======
"""
>>> native_convert(char, -10)
-10
>>> native_convert(char, 10)
10
>>> native_convert(char, 127)
127

This doesn't work yet, we should get an error here. We don't get one because
autojit detects the int type which is natively truncated to a char.

TODO::::::::::

    >> native_convert(char, 128)

        => need exception!

>>> object_convert(char, 128)
Traceback (most recent call last):
    ...
OverflowError: value too large to convert to signed char
>>> object_convert(char, -128)
-128
>>> object_convert(char, -129)
Traceback (most recent call last):
    ...
OverflowError: value too large to convert to signed char
>>> object_convert(char, 2.9)
2

TODO:::::::::::

    Test all numeric types for overflows!

TODO:::::::::::

    Test typedef types (npy_intp, Py_uintptr_t, etc)
"""

>>>>>>> 3aa57573
from numba import *

@autojit
def native_convert(dst_type, value):
    return dst_type(value)

@autojit(locals=dict(obj=object_))
def object_convert(dst_type, obj):
    return dst_type(obj)

class TestConversion(unittest.TestCase):

    def test_native_conversion(self):
        assert native_convert(char, -10) == b'\xf6'
        assert native_convert(char, 10)  == b'\n'
        assert native_convert(char, 127) == b'\x7f'

        # TODO: the below should raise an exception
        # We don't get one because autojit detects the int type which is
        # simply truncated to a char
        # native_convert(char, 128)

    def test_object_conversion(self):
        assert object_convert(char, -128) == b'\x80'
        assert object_convert(char, 2.9)  == b'\x02'

    def test_overflow(self):
        self._convert_overflow(128 , char,   'signed char')
        self._convert_overflow(-129, char,   'signed char')
        self._convert_overflow(2**31, int32, 'signed int')

    def _convert_overflow(self, value, type, typename):
        self.assertRaises(OverflowError, object_convert, type, value)
        # self.assertEqual(captured.exception.args[0],
        #                  "value too large to convert to %s" % typename)

if __name__ == "__main__":
    unittest.main()<|MERGE_RESOLUTION|>--- conflicted
+++ resolved
@@ -1,6 +1,3 @@
-<<<<<<< HEAD
-import unittest
-=======
 """
 >>> native_convert(char, -10)
 -10
@@ -40,7 +37,7 @@
     Test typedef types (npy_intp, Py_uintptr_t, etc)
 """
 
->>>>>>> 3aa57573
+import unittest
 from numba import *
 
 @autojit
